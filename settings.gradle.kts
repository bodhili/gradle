import org.gradle.api.internal.FeaturePreviews
import java.io.PrintWriter
import java.io.Serializable

pluginManagement {
    repositories {
        maven {
            url = uri("https://repo.gradle.org/gradle/enterprise-libs-release-candidates")
            content {
                val rcAndMilestonesPattern = "\\d{1,2}?\\.\\d{1,2}?(\\.\\d{1,2}?)?-((rc-\\d{1,2}?)|(milestone-\\d{1,2}?))"
                // GE plugin marker artifact
                includeVersionByRegex("com.gradle.enterprise", "com.gradle.enterprise.gradle.plugin", rcAndMilestonesPattern)
                // GE plugin jar
                includeVersionByRegex("com.gradle", "gradle-enterprise-gradle-plugin", rcAndMilestonesPattern)
            }
        }
        maven {
            name = "Gradle public repository"
            url = uri("https://repo.gradle.org/gradle/public")
            content {
                includeModule("org.openmbee.junit", "junit-xml-parser")
            }
        }
        gradlePluginPortal()
    }
}

plugins {
    id("com.gradle.enterprise").version("3.16.2") // Sync with `build-logic-commons/build-platform/build.gradle.kts`
    id("io.github.gradle.gradle-enterprise-conventions-plugin").version("0.9.1")
    id("org.gradle.toolchains.foojay-resolver-convention") version ("0.8.0")
//    id("net.ltgt.errorprone").version("3.1.0")
}

includeBuild("build-logic-commons")
includeBuild("build-logic")

apply(from = "gradle/shared-with-buildSrc/mirrors.settings.gradle.kts")

val architectureElements = mutableListOf<ArchitectureElementBuilder>()

// If you include a new subproject here, you will need to execute the
// ./gradlew generateSubprojectsInfo
// task to update metadata about the build for CI

unassigned {
    subproject("distributions-dependencies") // platform for dependency versions
    subproject("core-platform")              // platform for Gradle distribution core
}

// Gradle Distributions - for testing and for publishing a full distribution
unassigned {
    subproject("distributions-full")
}

// Gradle implementation projects
unassigned {
    subproject("core")
    subproject("plugins")
    subproject("build-events")
    subproject("diagnostics")
    subproject("composite-builds")
    subproject("core-api")
}

<<<<<<< HEAD
// Core Runtime Platform
platform("core-runtime") {
    subproject("base-annotations")
    subproject("base-services")
    subproject("bootstrap")
    subproject("build-configuration")
    subproject("build-operations")
    subproject("build-option")
    subproject("build-profile")
    subproject("cli")
    subproject("distributions-basics")
    subproject("distributions-core")
    subproject("file-temp")
    subproject("files")
    subproject("functional")
    subproject("installation-beacon")
    subproject("instrumentation-agent")
    subproject("instrumentation-declarations")
    subproject("internal-instrumentation-api")
    subproject("internal-instrumentation-processor")
    subproject("launcher")
    subproject("logging")
    subproject("logging-api")
    subproject("messaging")
    subproject("native")
    subproject("process-services")
    subproject("worker-services")
    subproject("wrapper")
    subproject("wrapper-shared")
}
=======
// Core platform
val core = platform("core") {
>>>>>>> c374ca73

    // Core Runtime Module
    module("core-runtime") {
        subproject("base-annotations")
        subproject("base-services")
        subproject("bootstrap")
        subproject("build-operations")
        subproject("build-option")
        subproject("build-profile")
        subproject("cli")
        subproject("distributions-basics")
        subproject("distributions-core")
        subproject("file-temp")
        subproject("files")
        subproject("functional")
        subproject("installation-beacon")
        subproject("instrumentation-agent")
        subproject("instrumentation-declarations")
        subproject("internal-instrumentation-api")
        subproject("internal-instrumentation-processor")
        subproject("launcher")
        subproject("logging")
        subproject("logging-api")
        subproject("messaging")
        subproject("native")
        subproject("process-services")
        subproject("worker-services")
        subproject("wrapper")
        subproject("wrapper-shared")
    }

    // Core Configuration Module
    module("core-configuration") {
        subproject("api-metadata")
        subproject("base-services-groovy")
        subproject("configuration-cache")
        subproject("file-collections")
        subproject("input-tracking")
        subproject("kotlin-dsl")
        subproject("kotlin-dsl-provider-plugins")
        subproject("kotlin-dsl-tooling-builders")
        subproject("kotlin-dsl-tooling-models")
        subproject("kotlin-dsl-plugins")
        subproject("kotlin-dsl-integ-tests")
        subproject("model-core")
        subproject("model-groovy")
        subproject("declarative-dsl-api")
        subproject("declarative-dsl-provider")
        subproject("declarative-dsl-core")
    }

    // Core Execution Module
    module("core-execution") {
        subproject("build-cache")
        subproject("build-cache-base")
        subproject("build-cache-local")
        subproject("build-cache-http")
        subproject("build-cache-packaging")
        subproject("build-cache-spi")
        subproject("file-watching")
        subproject("execution")
        subproject("hashing")
        subproject("persistent-cache")
        subproject("snapshots")
        subproject("worker-processes")
        subproject("workers")
    }
}

// Documentation Module
module("documentation") {
    subproject("docs")
    subproject("docs-asciidoctor-extensions-base")
    subproject("docs-asciidoctor-extensions")
    subproject("samples")
}

// IDE Module
module("ide") {
    subproject("base-ide-plugins")
    subproject("ide")
    subproject("ide-native")
    subproject("ide-plugins")
    subproject("problems")
    subproject("problems-api")
    subproject("tooling-api")
    subproject("tooling-api-builders")
}

// Software Platform
val software = platform("software") {
    uses(core)
    subproject("antlr")
    subproject("build-init")
    subproject("dependency-management")
    subproject("plugins-distribution")
    subproject("distributions-publishing")
    subproject("ivy")
    subproject("maven")
    subproject("platform-base")
    subproject("plugins-version-catalog")
    subproject("publish")
    subproject("resources")
    subproject("resources-http")
    subproject("resources-gcs")
    subproject("resources-s3")
    subproject("resources-sftp")
    subproject("reporting")
    subproject("security")
    subproject("signing")
    subproject("testing-base")
    subproject("test-suites-base")
    subproject("version-control")
}

// JVM Platform
val jvm = platform("jvm") {
    uses(core)
    uses(software)
    subproject("code-quality")
    subproject("core-jvm")
    subproject("distributions-jvm")
    subproject("ear")
    subproject("jacoco")
    subproject("jvm-services")
    subproject("language-groovy")
    subproject("language-java")
    subproject("language-jvm")
    subproject("toolchains-jvm")
    subproject("toolchains-jvm-shared")
    subproject("java-compiler-plugin")
    subproject("java-platform")
    subproject("normalization-java")
    subproject("platform-jvm")
    subproject("plugins-groovy")
    subproject("plugins-java")
    subproject("plugins-java-base")
    subproject("plugins-java-library")
    subproject("plugins-jvm-test-fixtures")
    subproject("plugins-jvm-test-suite")
    subproject("plugins-test-report-aggregation")
    subproject("scala")
    subproject("testing-jvm")
    subproject("testing-jvm-infrastructure")
    subproject("testing-junit-platform")
    subproject("war")
}

// Extensibility Platform
platform("extensibility") {
    uses(core)
    uses(jvm)
    subproject("plugin-use")
    subproject("plugin-development")
    subproject("test-kit")
}

// Native Platform
platform("native") {
    uses(core)
    uses(software)
    subproject("distributions-native")
    subproject("platform-native")
    subproject("language-native")
    subproject("tooling-native")
    subproject("testing-native")
}


// Develocity Module
module("enterprise") {
    subproject("enterprise")
    subproject("enterprise-logging")
    subproject("enterprise-operations")
    subproject("enterprise-plugin-performance")
    subproject("enterprise-workers")
}

module("build-infrastructure") {
    subproject("precondition-tester")
}

// Internal utility and verification projects
unassigned {
    subproject("architecture-test")
    subproject("internal-testing")
    subproject("internal-integ-testing")
    subproject("internal-performance-testing")
    subproject("internal-architecture-testing")
    subproject("internal-build-reports")
    subproject("integ-test")
    subproject("distributions-integ-tests")
    subproject("soak")
    subproject("smoke-test")
    subproject("performance")
    subproject("smoke-ide-test") // eventually should be owned by IDEX team
}

rootProject.name = "gradle"

FeaturePreviews.Feature.values().forEach { feature ->
    if (feature.isActive) {
        enableFeaturePreview(feature.name)
    }
}

fun remoteBuildCacheEnabled(settings: Settings) = settings.buildCache.remote?.isEnabled == true

fun getBuildJavaHome() = System.getProperty("java.home")

gradle.settingsEvaluated {
    if ("true" == System.getProperty("org.gradle.ignoreBuildJavaVersionCheck")) {
        return@settingsEvaluated
    }

    if (!JavaVersion.current().isJava11) {
        throw GradleException("This build requires JDK 11. It's currently ${getBuildJavaHome()}. You can ignore this check by passing '-Dorg.gradle.ignoreBuildJavaVersionCheck=true'.")
    }
}

// region platform include DSL

gradle.rootProject {
    tasks.register("architectureDoc", GeneratorTask::class.java) {
        description = "Generates the architecture documentation"
        outputFile = layout.projectDirectory.file("architecture/README.md")
        elements = provider { architectureElements.map { it.build() } }
    }
}

abstract class GeneratorTask : DefaultTask() {
    private val markerComment = "<!-- This diagram is generated. Use `./gradlew :architectureDoc` to update it -->"
    private val startDiagram = "```mermaid"
    private val endDiagram = "```"

    @get:OutputFile
    abstract val outputFile: RegularFileProperty

    @get:Input
    abstract val elements: ListProperty<ArchitectureElement>

    @TaskAction
    fun generate() {
        val markdownFile = outputFile.asFile.get()
        val content = markdownFile.readText().lines()
        val markerPos = content.indexOfFirst { it.contains(markerComment) }
        if (markerPos < 0) {
            throw IllegalArgumentException("Could not locate the generated diagram in $markdownFile")
        }
        val endPos = content.subList(markerPos, content.size).indexOfFirst { it.contains(endDiagram) && !it.contains(startDiagram) }
        if (endPos < 0) {
            throw IllegalArgumentException("Could not locate the end of the generated diagram in $markdownFile")
        }
        val head = content.subList(0, markerPos)

        markdownFile.bufferedWriter().use {
            PrintWriter(it).run {
                for (line in head) {
                    println(line)
                }
                graph(elements.get())
            }
        }
    }

    private fun PrintWriter.graph(elements: List<ArchitectureElement>) {
        println(
            """
            $markerComment
            $startDiagram
        """.trimIndent()
        )
        val writer = NodeWriter(this, "    ")
        writer.node("graph TD")
        for (element in elements) {
            if (element is Platform) {
                writer.platform(element)
            } else {
                writer.element(element)
            }
        }
        println(endDiagram)
    }

    private fun NodeWriter.platform(platform: Platform) {
        println()
        node("subgraph ${platform.id}[\"${platform.name} platform\"]") {
            for (child in platform.children) {
                element(child)
            }
        }
        node("end")
        node("style ${platform.id} fill:#c2e0f4,stroke:#3498db,stroke-width:2px,color:#000;")
        for (dep in platform.uses) {
            node("${platform.id} --> $dep")
        }
    }

    private fun NodeWriter.element(element: ArchitectureElement) {
        println()
        node("${element.id}[\"${element.name} module\"]")
        node("style ${element.id} stroke:#1abc9c,fill:#b1f4e7,stroke-width:2px,color:#000;")
    }

    private class NodeWriter(private val writer: PrintWriter, private val indent: String) {
        fun println() {
            writer.println()
        }

        fun node(node: String) {
            writer.print(indent)
            writer.println(node)
        }

        fun node(node: String, builder: NodeWriter.() -> Unit) {
            writer.print(indent)
            writer.println(node)
            builder(NodeWriter(writer, "$indent    "))
        }
    }
}

/**
 * Defines a top-level architecture module.
 */
fun module(moduleName: String, moduleConfiguration: ArchitectureModuleBuilder.() -> Unit) {
    val module = ArchitectureModuleBuilder(moduleName)
    architectureElements.add(module)
    module.moduleConfiguration()
}

/**
 * Defines a platform.
 */
fun platform(platformName: String, platformConfiguration: PlatformBuilder.() -> Unit): PlatformBuilder {
    val platform = PlatformBuilder(platformName)
    architectureElements.add(platform)
    platform.platformConfiguration()
    return platform
}

/**
 * Defines a bucket of unassigned projects.
 */
fun unassigned(moduleConfiguration: ProjectScope.() -> Unit) =
    ProjectScope("subprojects").moduleConfiguration()

class ProjectScope(
    private val basePath: String
) {
    fun subproject(projectName: String) {
        include(projectName)
        project(":$projectName").projectDir = file("$basePath/$projectName")
    }
}

class ElementId(val id: String) : Serializable {
    override fun toString(): String {
        return id
    }
}

sealed class ArchitectureElement(
    val name: String,
    val id: ElementId
) : Serializable

class Platform(name: String, id: ElementId, val uses: List<ElementId>, val children: List<ArchitectureModule>) : ArchitectureElement(name, id)

class ArchitectureModule(name: String, id: ElementId) : ArchitectureElement(name, id)

sealed class ArchitectureElementBuilder(
    val name: String
) {
    val id: ElementId = ElementId(name.replace("-", "_"))

    abstract fun build(): ArchitectureElement
}

class ArchitectureModuleBuilder(
    name: String,
    private val projectScope: ProjectScope
) : ArchitectureElementBuilder(name) {
    constructor(name: String) : this(name, ProjectScope("platforms/$name"))

    fun subproject(projectName: String) {
        projectScope.subproject(projectName)
    }

    override fun build(): ArchitectureModule {
        return ArchitectureModule(name, id)
    }
}

class PlatformBuilder(
    name: String,
    private val projectScope: ProjectScope
) : ArchitectureElementBuilder(name) {
    private val modules = mutableListOf<ArchitectureModuleBuilder>()
    private val uses = mutableListOf<PlatformBuilder>()

    constructor(name: String) : this(name, ProjectScope("platforms/$name"))

    fun subproject(projectName: String) {
        projectScope.subproject(projectName)
    }

    fun uses(platform: PlatformBuilder) {
        uses.add(platform)
    }

    fun module(platformName: String, moduleConfiguration: ArchitectureModuleBuilder.() -> Unit) {
        val module = ArchitectureModuleBuilder(platformName)
        modules.add(module)
        module.moduleConfiguration()
    }

    override fun build(): Platform {
        return Platform(name, id, uses.map { it.id }, modules.map { it.build() })
    }
}

// endregion<|MERGE_RESOLUTION|>--- conflicted
+++ resolved
@@ -63,47 +63,15 @@
     subproject("core-api")
 }
 
-<<<<<<< HEAD
-// Core Runtime Platform
-platform("core-runtime") {
-    subproject("base-annotations")
-    subproject("base-services")
-    subproject("bootstrap")
-    subproject("build-configuration")
-    subproject("build-operations")
-    subproject("build-option")
-    subproject("build-profile")
-    subproject("cli")
-    subproject("distributions-basics")
-    subproject("distributions-core")
-    subproject("file-temp")
-    subproject("files")
-    subproject("functional")
-    subproject("installation-beacon")
-    subproject("instrumentation-agent")
-    subproject("instrumentation-declarations")
-    subproject("internal-instrumentation-api")
-    subproject("internal-instrumentation-processor")
-    subproject("launcher")
-    subproject("logging")
-    subproject("logging-api")
-    subproject("messaging")
-    subproject("native")
-    subproject("process-services")
-    subproject("worker-services")
-    subproject("wrapper")
-    subproject("wrapper-shared")
-}
-=======
 // Core platform
 val core = platform("core") {
->>>>>>> c374ca73
 
     // Core Runtime Module
     module("core-runtime") {
         subproject("base-annotations")
         subproject("base-services")
         subproject("bootstrap")
+        subproject("build-configuration")
         subproject("build-operations")
         subproject("build-option")
         subproject("build-profile")
