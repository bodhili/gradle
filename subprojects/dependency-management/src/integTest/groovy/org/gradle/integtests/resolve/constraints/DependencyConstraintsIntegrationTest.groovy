--- conflicted
+++ resolved
@@ -737,11 +737,7 @@
                         section("""attributes {
                             attribute(Usage.USAGE_ATTRIBUTE, project.objects.named(Usage, 'wrong'))
                         }""", """attributes {
-<<<<<<< HEAD
-                            attribute(Usage.USAGE_ATTRIBUTE, project.objects.named(Usage::class.java, "wrong"))
-=======
                             attribute(Usage.USAGE_ATTRIBUTE, project.objects.named<Usage>("wrong"))
->>>>>>> 73214879
                         }""")
                     }
                 }
