--- conflicted
+++ resolved
@@ -31,10 +31,6 @@
 
     private Set<String> excludeCategories = new LinkedHashSet<String>();
 
-<<<<<<< HEAD
-    // TODO this should probably be a Property<Boolean>
-    private boolean dryRun = false;
-=======
     /**
      * Copies the options from the source options into the current one.
      * @since 8.0
@@ -48,7 +44,9 @@
         target.clear();
         target.addAll(source);
     }
->>>>>>> 6486a6df
+
+    // TODO this should probably be a Property<Boolean>
+    private boolean dryRun = false;
 
     public JUnitOptions includeCategories(String... includeCategories) {
         this.includeCategories.addAll(Arrays.asList(includeCategories));
