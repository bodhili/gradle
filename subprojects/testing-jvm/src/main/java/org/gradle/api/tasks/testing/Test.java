/*
 * Copyright 2010 the original author or authors.
 *
 * Licensed under the Apache License, Version 2.0 (the "License");
 * you may not use this file except in compliance with the License.
 * You may obtain a copy of the License at
 *
 *      http://www.apache.org/licenses/LICENSE-2.0
 *
 * Unless required by applicable law or agreed to in writing, software
 * distributed under the License is distributed on an "AS IS" BASIS,
 * WITHOUT WARRANTIES OR CONDITIONS OF ANY KIND, either express or implied.
 * See the License for the specific language governing permissions and
 * limitations under the License.
 */

package org.gradle.api.tasks.testing;

import com.google.common.collect.Lists;
import groovy.lang.Closure;
import groovy.lang.DelegatesTo;
import org.gradle.StartParameter;
import org.gradle.api.Action;
import org.gradle.api.JavaVersion;
import org.gradle.api.NonNullApi;
import org.gradle.api.file.ConfigurableFileCollection;
import org.gradle.api.file.FileCollection;
import org.gradle.api.file.FileTree;
import org.gradle.api.file.FileTreeElement;
import org.gradle.api.internal.DocumentationRegistry;
import org.gradle.api.internal.classpath.ModuleRegistry;
import org.gradle.api.internal.tasks.testing.JvmTestExecutionSpec;
import org.gradle.api.internal.tasks.testing.TestExecutableUtils;
import org.gradle.api.internal.tasks.testing.TestExecuter;
import org.gradle.api.internal.tasks.testing.TestFramework;
import org.gradle.api.internal.tasks.testing.detection.DefaultTestExecuter;
import org.gradle.api.internal.tasks.testing.filter.DefaultTestFilter;
import org.gradle.api.internal.tasks.testing.junit.JUnitTestFramework;
import org.gradle.api.internal.tasks.testing.junit.result.TestClassResult;
import org.gradle.api.internal.tasks.testing.junit.result.TestResultSerializer;
import org.gradle.api.internal.tasks.testing.junitplatform.JUnitPlatformTestFramework;
import org.gradle.api.internal.tasks.testing.testng.TestNGTestFramework;
import org.gradle.api.internal.tasks.testing.worker.TestWorker;
import org.gradle.api.jvm.ModularitySpec;
import org.gradle.api.model.ObjectFactory;
import org.gradle.api.provider.Property;
import org.gradle.api.provider.Provider;
import org.gradle.api.specs.Spec;
import org.gradle.api.tasks.CacheableTask;
import org.gradle.api.tasks.Classpath;
import org.gradle.api.tasks.IgnoreEmptyDirectories;
import org.gradle.api.tasks.Input;
import org.gradle.api.tasks.InputFiles;
import org.gradle.api.tasks.Internal;
import org.gradle.api.tasks.Nested;
import org.gradle.api.tasks.Optional;
import org.gradle.api.tasks.PathSensitive;
import org.gradle.api.tasks.PathSensitivity;
import org.gradle.api.tasks.SkipWhenEmpty;
import org.gradle.api.tasks.TaskAction;
import org.gradle.api.tasks.options.Option;
import org.gradle.api.tasks.testing.junit.JUnitOptions;
import org.gradle.api.tasks.testing.junitplatform.JUnitPlatformOptions;
import org.gradle.api.tasks.testing.testng.TestNGOptions;
import org.gradle.api.tasks.util.PatternFilterable;
import org.gradle.api.tasks.util.PatternSet;
import org.gradle.internal.Actions;
import org.gradle.internal.Cast;
import org.gradle.internal.Factory;
import org.gradle.internal.actor.ActorFactory;
import org.gradle.internal.concurrent.CompositeStoppable;
import org.gradle.internal.jvm.DefaultModularitySpec;
import org.gradle.internal.jvm.JavaModuleDetector;
import org.gradle.internal.jvm.UnsupportedJavaRuntimeException;
import org.gradle.internal.scan.UsedByScanPlugin;
import org.gradle.internal.time.Clock;
import org.gradle.internal.work.WorkerLeaseService;
import org.gradle.jvm.toolchain.JavaLauncher;
import org.gradle.jvm.toolchain.JavaToolchainService;
import org.gradle.jvm.toolchain.JavaToolchainSpec;
import org.gradle.jvm.toolchain.internal.CurrentJvmToolchainSpec;
import org.gradle.process.CommandLineArgumentProvider;
import org.gradle.process.JavaDebugOptions;
import org.gradle.process.JavaForkOptions;
import org.gradle.process.ProcessForkOptions;
import org.gradle.process.internal.JavaForkOptionsFactory;
import org.gradle.process.internal.worker.WorkerProcessFactory;
import org.gradle.util.internal.ConfigureUtil;

import javax.annotation.Nullable;
import javax.inject.Inject;
import java.io.File;
import java.util.Collections;
import java.util.HashSet;
import java.util.List;
import java.util.Map;
import java.util.Set;
import java.util.concurrent.Callable;

import static com.google.common.base.Preconditions.checkState;
import static org.gradle.util.internal.ConfigureUtil.configureUsing;

/**
 * Executes JUnit (3.8.x, 4.x or 5.x) or TestNG tests. Test are always run in (one or more) separate JVMs.
 *
 * <p>
 * The sample below shows various configuration options.
 *
 * <pre class='autoTested'>
 * plugins {
 *     id 'java' // adds 'test' task
 * }
 *
 * test {
 *   // Discover and execute JUnit4-based tests
 *   useJUnit()
 *
 *   // Discover and execute TestNG-based tests
 *   useTestNG()
 *
 *   // Discover and execute JUnit Platform-based tests
 *   useJUnitPlatform()
 *
 *   // set a system property for the test JVM(s)
 *   systemProperty 'some.prop', 'value'
 *
 *   // explicitly include or exclude tests
 *   include 'org/foo/**'
 *   exclude 'org/boo/**'
 *
 *   // show standard out and standard error of the test JVM(s) on the console
 *   testLogging.showStandardStreams = true
 *
 *   // set heap size for the test JVM(s)
 *   minHeapSize = "128m"
 *   maxHeapSize = "512m"
 *
 *   // set JVM arguments for the test JVM(s)
 *   jvmArgs '-XX:MaxPermSize=256m'
 *
 *   // listen to events in the test execution lifecycle
 *   beforeTest { descriptor -&gt;
 *      logger.lifecycle("Running test: " + descriptor)
 *   }
 *
 *   // Fail the 'test' task on the first test failure
 *   failFast = true
 *
 *   // listen to standard out and standard error of the test JVM(s)
 *   onOutput { descriptor, event -&gt;
 *      logger.lifecycle("Test: " + descriptor + " produced standard out/err: " + event.message )
 *   }
 * }
 * </pre>
 * <p>
 * The test process can be started in debug mode (see {@link #getDebug()}) in an ad-hoc manner by supplying the `--debug-jvm` switch when invoking the build.
 * <pre>
 * gradle someTestTask --debug-jvm
 * </pre>
 */
@NonNullApi
@CacheableTask
public class Test extends AbstractTestTask implements JavaForkOptions, PatternFilterable {

    private final JavaForkOptions forkOptions;
    private final ModularitySpec modularity;
    private final Property<JavaLauncher> javaLauncher;

    private FileCollection testClassesDirs;
    private final PatternFilterable patternSet;
    private FileCollection classpath;
    private final ConfigurableFileCollection stableClasspath;
    private final Property<TestFramework> testFramework;
<<<<<<< HEAD
    private boolean userHasConfiguredTestFramework;
    private boolean optionsAccessed;
=======
>>>>>>> cc2b4c0c
    private boolean scanForTestClasses = true;
    private long forkEvery;
    private int maxParallelForks = 1;
    private TestExecuter<JvmTestExecutionSpec> testExecuter;

    public Test() {
        ObjectFactory objectFactory = getObjectFactory();
        patternSet = getPatternSetFactory().create();
        classpath = objectFactory.fileCollection();
        // Create a stable instance to represent the classpath, that takes care of conventions and mutations applied to the property
        stableClasspath = objectFactory.fileCollection();
        stableClasspath.from(new Callable<Object>() {
            @Override
            public Object call() {
                return getClasspath();
            }
        });
        forkOptions = getForkOptionsFactory().newDecoratedJavaForkOptions();
        forkOptions.setEnableAssertions(true);
        forkOptions.setExecutable(null);
        modularity = objectFactory.newInstance(DefaultModularitySpec.class);
        javaLauncher = objectFactory.property(JavaLauncher.class);
        testFramework = objectFactory.property(TestFramework.class).convention(new JUnitTestFramework(this, (DefaultTestFilter) getFilter(), true));
        testFramework.finalizeValueOnRead();
    }

    /**
     * {@inheritDoc}
     */
    @Override
    @Internal
    public File getWorkingDir() {
        return forkOptions.getWorkingDir();
    }

    /**
     * {@inheritDoc}
     */
    @Override
    public void setWorkingDir(File dir) {
        forkOptions.setWorkingDir(dir);
    }

    /**
     * {@inheritDoc}
     */
    @Override
    public void setWorkingDir(Object dir) {
        forkOptions.setWorkingDir(dir);
    }

    /**
     * {@inheritDoc}
     */
    @Override
    public Test workingDir(Object dir) {
        forkOptions.workingDir(dir);
        return this;
    }

    /**
     * Returns the version of Java used to run the tests based on the {@link JavaLauncher} specified by {@link #getJavaLauncher()},
     * or the executable specified by {@link #getExecutable()} if the {@code JavaLauncher} is not present.
     *
     * @since 3.3
     */
    @Input
    public JavaVersion getJavaVersion() {
        return JavaVersion.toVersion(getLauncherTool().get().getMetadata().getLanguageVersion().asInt());
    }

    /**
     * {@inheritDoc}
     */
    @Override
    @Internal
    public String getExecutable() {
        return forkOptions.getExecutable();
    }

    /**
     * {@inheritDoc}
     */
    @Override
    public Test executable(Object executable) {
        forkOptions.executable(executable);
        return this;
    }

    /**
     * {@inheritDoc}
     */
    @Override
    public void setExecutable(String executable) {
        forkOptions.setExecutable(executable);
    }

    /**
     * {@inheritDoc}
     */
    @Override
    public void setExecutable(Object executable) {
        forkOptions.setExecutable(executable);
    }

    /**
     * {@inheritDoc}
     */
    @Override
    public Map<String, Object> getSystemProperties() {
        return forkOptions.getSystemProperties();
    }

    /**
     * {@inheritDoc}
     */
    @Override
    public void setSystemProperties(Map<String, ?> properties) {
        forkOptions.setSystemProperties(properties);
    }

    /**
     * {@inheritDoc}
     */
    @Override
    public Test systemProperties(Map<String, ?> properties) {
        forkOptions.systemProperties(properties);
        return this;
    }

    /**
     * {@inheritDoc}
     */
    @Override
    public Test systemProperty(String name, Object value) {
        forkOptions.systemProperty(name, value);
        return this;
    }

    /**
     * {@inheritDoc}
     */
    @Override
    public FileCollection getBootstrapClasspath() {
        return forkOptions.getBootstrapClasspath();
    }

    /**
     * {@inheritDoc}
     */
    @Override
    public void setBootstrapClasspath(FileCollection classpath) {
        forkOptions.setBootstrapClasspath(classpath);
    }

    /**
     * {@inheritDoc}
     */
    @Override
    public Test bootstrapClasspath(Object... classpath) {
        forkOptions.bootstrapClasspath(classpath);
        return this;
    }

    /**
     * {@inheritDoc}
     */
    @Override
    public String getMinHeapSize() {
        return forkOptions.getMinHeapSize();
    }

    /**
     * {@inheritDoc}
     */
    @Override
    public String getDefaultCharacterEncoding() {
        return forkOptions.getDefaultCharacterEncoding();
    }

    /**
     * {@inheritDoc}
     */
    @Override
    public void setDefaultCharacterEncoding(String defaultCharacterEncoding) {
        forkOptions.setDefaultCharacterEncoding(defaultCharacterEncoding);
    }

    /**
     * {@inheritDoc}
     */
    @Override
    public void setMinHeapSize(String heapSize) {
        forkOptions.setMinHeapSize(heapSize);
    }

    /**
     * {@inheritDoc}
     */
    @Override
    public String getMaxHeapSize() {
        return forkOptions.getMaxHeapSize();
    }

    /**
     * {@inheritDoc}
     */
    @Override
    public void setMaxHeapSize(String heapSize) {
        forkOptions.setMaxHeapSize(heapSize);
    }

    /**
     * {@inheritDoc}
     */
    @Override
    public List<String> getJvmArgs() {
        return forkOptions.getJvmArgs();
    }

    /**
     * {@inheritDoc}
     */
    @Override
    public List<CommandLineArgumentProvider> getJvmArgumentProviders() {
        return forkOptions.getJvmArgumentProviders();
    }

    /**
     * {@inheritDoc}
     */
    @Override
    public void setJvmArgs(List<String> arguments) {
        forkOptions.setJvmArgs(arguments);
    }

    /**
     * {@inheritDoc}
     */
    @Override
    public void setJvmArgs(Iterable<?> arguments) {
        forkOptions.setJvmArgs(arguments);
    }

    /**
     * {@inheritDoc}
     */
    @Override
    public Test jvmArgs(Iterable<?> arguments) {
        forkOptions.jvmArgs(arguments);
        return this;
    }

    /**
     * {@inheritDoc}
     */
    @Override
    public Test jvmArgs(Object... arguments) {
        forkOptions.jvmArgs(arguments);
        return this;
    }

    /**
     * {@inheritDoc}
     */
    @Override
    public boolean getEnableAssertions() {
        return forkOptions.getEnableAssertions();
    }

    /**
     * {@inheritDoc}
     */
    @Override
    public void setEnableAssertions(boolean enabled) {
        forkOptions.setEnableAssertions(enabled);
    }

    /**
     * {@inheritDoc}
     */
    @Override
    public boolean getDebug() {
        return forkOptions.getDebug();
    }

    /**
     * {@inheritDoc}
     */
    @Override
    @Option(option = "debug-jvm", description = "Enable debugging for the test process. The process is started suspended and listening on port 5005.")
    public void setDebug(boolean enabled) {
        forkOptions.setDebug(enabled);
    }


    /**
     * {@inheritDoc}
     */
    @Override
    public JavaDebugOptions getDebugOptions() {
        return forkOptions.getDebugOptions();
    }

    /**
     * {@inheritDoc}
     */
    @Override
    public void debugOptions(Action<JavaDebugOptions> action) {
        forkOptions.debugOptions(action);
    }

    /**
     * Enables fail fast behavior causing the task to fail on the first failed test.
     */
    @Option(option = "fail-fast", description = "Stops test execution after the first failed test.")
    @Override
    public void setFailFast(boolean failFast) {
        super.setFailFast(failFast);
    }

    /**
     * Indicates if this task will fail on the first failed test
     *
     * @return whether this task will fail on the first failed test
     */
    @Override
    public boolean getFailFast() {
        return super.getFailFast();
    }

    /**
     * {@inheritDoc}
     */
    @Override
    public List<String> getAllJvmArgs() {
        return forkOptions.getAllJvmArgs();
    }

    /**
     * {@inheritDoc}
     */
    @Override
    public void setAllJvmArgs(List<String> arguments) {
        forkOptions.setAllJvmArgs(arguments);
    }

    /**
     * {@inheritDoc}
     */
    @Override
    public void setAllJvmArgs(Iterable<?> arguments) {
        forkOptions.setAllJvmArgs(arguments);
    }

    /**
     * {@inheritDoc}
     */
    @Override
    @Internal
    public Map<String, Object> getEnvironment() {
        return forkOptions.getEnvironment();
    }

    /**
     * {@inheritDoc}
     */
    @Override
    public Test environment(Map<String, ?> environmentVariables) {
        forkOptions.environment(environmentVariables);
        return this;
    }

    /**
     * {@inheritDoc}
     */
    @Override
    public Test environment(String name, Object value) {
        forkOptions.environment(name, value);
        return this;
    }

    /**
     * {@inheritDoc}
     */
    @Override
    public void setEnvironment(Map<String, ?> environmentVariables) {
        forkOptions.setEnvironment(environmentVariables);
    }

    /**
     * {@inheritDoc}
     */
    @Override
    public Test copyTo(ProcessForkOptions target) {
        forkOptions.copyTo(target);
        copyToolchainAsExecutable(target);
        return this;
    }

    /**
     * {@inheritDoc}
     */
    @Override
    public Test copyTo(JavaForkOptions target) {
        forkOptions.copyTo(target);
        copyToolchainAsExecutable(target);
        return this;
    }

    private void copyToolchainAsExecutable(ProcessForkOptions target) {
        target.setExecutable(getEffectiveExecutable());
    }

    /**
     * Returns the module path handling of this test task.
     *
     * @since 6.4
     */
    @Nested
    public ModularitySpec getModularity() {
        return modularity;
    }

    /**
     * {@inheritDoc}
     *
     * @since 4.4
     */
    @Override
    protected JvmTestExecutionSpec createTestExecutionSpec() {
        validateToolchainConfiguration();
        JavaForkOptions javaForkOptions = getForkOptionsFactory().newJavaForkOptions();
        copyTo(javaForkOptions);
        JavaModuleDetector javaModuleDetector = getJavaModuleDetector();
        boolean testIsModule = javaModuleDetector.isModule(modularity.getInferModulePath().get(), getTestClassesDirs());
        FileCollection classpath = javaModuleDetector.inferClasspath(testIsModule, stableClasspath);
        FileCollection modulePath = javaModuleDetector.inferModulePath(testIsModule, stableClasspath);
        return new JvmTestExecutionSpec(getTestFramework(), classpath, modulePath, getCandidateClassFiles(), isScanForTestClasses(), getTestClassesDirs(), getPath(), getIdentityPath(), getForkEvery(), javaForkOptions, getMaxParallelForks(), getPreviousFailedTestClasses());
    }

    private void validateToolchainConfiguration() {
        if (javaLauncher.isPresent()) {
            checkState(forkOptions.getExecutable() == null, "Must not use `executable` property on `Test` together with `javaLauncher` property");
        }
    }

    private Set<String> getPreviousFailedTestClasses() {
        TestResultSerializer serializer = new TestResultSerializer(getBinaryResultsDirectory().getAsFile().get());
        if (serializer.isHasResults()) {
            final Set<String> previousFailedTestClasses = new HashSet<String>();
            serializer.read(new Action<TestClassResult>() {
                @Override
                public void execute(TestClassResult testClassResult) {
                    if (testClassResult.getFailuresCount() > 0) {
                        previousFailedTestClasses.add(testClassResult.getClassName());
                    }
                }
            });
            return previousFailedTestClasses;
        } else {
            return Collections.emptySet();
        }
    }

    @Override
    @TaskAction
    public void executeTests() {
        if (getDryRun().get()) {
            TestFrameworkOptions options = getOptions();
            options.setDryRun(true);
        }

        JavaVersion javaVersion = getJavaVersion();
        if (!javaVersion.isJava6Compatible()) {
            throw new UnsupportedJavaRuntimeException("Support for test execution using Java 5 or earlier was removed in Gradle 3.0.");
        }
        if (!javaVersion.isJava8Compatible() && testFramework.get() instanceof JUnitPlatformTestFramework) {
            throw new UnsupportedJavaRuntimeException("Running tests with JUnit platform requires a Java 8+ toolchain.");
        }

        if (getDebug()) {
            getLogger().info("Running tests for remote debugging.");
        }
        forkOptions.systemProperty(TestWorker.WORKER_TMPDIR_SYS_PROPERTY, new File(getTemporaryDir(), "work"));

        try {
            super.executeTests();
        } finally {
            CompositeStoppable.stoppable(getTestFramework());
        }
    }

    @Override
    protected TestExecuter<JvmTestExecutionSpec> createTestExecuter() {
        if (testExecuter == null) {
            return new DefaultTestExecuter(getProcessBuilderFactory(), getActorFactory(), getModuleRegistry(),
                getServices().get(WorkerLeaseService.class),
                getServices().get(StartParameter.class).getMaxWorkerCount(),
                getServices().get(Clock.class),
                getServices().get(DocumentationRegistry.class),
                (DefaultTestFilter) getFilter()
                );
        } else {
            return testExecuter;
        }
    }

    @Override
    protected List<String> getNoMatchingTestErrorReasons() {
        List<String> reasons = Lists.newArrayList();
        if (!getIncludes().isEmpty()) {
            reasons.add(getIncludes() + "(include rules)");
        }
        if (!getExcludes().isEmpty()) {
            reasons.add(getExcludes() + "(exclude rules)");
        }
        reasons.addAll(super.getNoMatchingTestErrorReasons());
        return reasons;
    }

    /**
     * Adds include patterns for the files in the test classes directory (e.g. '**&#47;*Test.class')).
     *
     * @see #setIncludes(Iterable)
     */
    @Override
    public Test include(String... includes) {
        patternSet.include(includes);
        return this;
    }

    /**
     * Adds include patterns for the files in the test classes directory (e.g. '**&#47;*Test.class')).
     *
     * @see #setIncludes(Iterable)
     */
    @Override
    public Test include(Iterable<String> includes) {
        patternSet.include(includes);
        return this;
    }

    /**
     * {@inheritDoc}
     */
    @Override
    public Test include(Spec<FileTreeElement> includeSpec) {
        patternSet.include(includeSpec);
        return this;
    }

    /**
     * {@inheritDoc}
     */
    @Override
    public Test include(Closure includeSpec) {
        patternSet.include(includeSpec);
        return this;
    }

    /**
     * Adds exclude patterns for the files in the test classes directory (e.g. '**&#47;*Test.class')).
     *
     * @see #setExcludes(Iterable)
     */
    @Override
    public Test exclude(String... excludes) {
        patternSet.exclude(excludes);
        return this;
    }

    /**
     * Adds exclude patterns for the files in the test classes directory (e.g. '**&#47;*Test.class')).
     *
     * @see #setExcludes(Iterable)
     */
    @Override
    public Test exclude(Iterable<String> excludes) {
        patternSet.exclude(excludes);
        return this;
    }

    /**
     * {@inheritDoc}
     */
    @Override
    public Test exclude(Spec<FileTreeElement> excludeSpec) {
        patternSet.exclude(excludeSpec);
        return this;
    }

    /**
     * {@inheritDoc}
     */
    @Override
    public Test exclude(Closure excludeSpec) {
        patternSet.exclude(excludeSpec);
        return this;
    }

    /**
     * {@inheritDoc}
     */
    @Override
    public Test setTestNameIncludePatterns(List<String> testNamePattern) {
        super.setTestNameIncludePatterns(testNamePattern);
        return this;
    }

    /**
     * Returns the directories for the compiled test sources.
     *
     * @return All test class directories to be used.
     * @since 4.0
     */
    @Internal
    public FileCollection getTestClassesDirs() {
        return testClassesDirs;
    }

    /**
     * Sets the directories to scan for compiled test sources.
     *
     * Typically, this would be configured to use the output of a source set:
     * <pre class='autoTested'>
     * plugins {
     *     id 'java'
     * }
     *
     * sourceSets {
     *    integrationTest {
     *       compileClasspath += main.output
     *       runtimeClasspath += main.output
     *    }
     * }
     *
     * task integrationTest(type: Test) {
     *     // Runs tests from src/integrationTest
     *     testClassesDirs = sourceSets.integrationTest.output.classesDirs
     *     classpath = sourceSets.integrationTest.runtimeClasspath
     * }
     * </pre>
     *
     * @param testClassesDirs All test class directories to be used.
     * @since 4.0
     */
    public void setTestClassesDirs(FileCollection testClassesDirs) {
        this.testClassesDirs = testClassesDirs;
    }

    /**
     * Returns the include patterns for test execution.
     *
     * @see #include(String...)
     */
    @Override
    @Internal
    public Set<String> getIncludes() {
        return patternSet.getIncludes();
    }

    /**
     * Sets the include patterns for test execution.
     *
     * @param includes The patterns list
     * @see #include(String...)
     */
    @Override
    public Test setIncludes(Iterable<String> includes) {
        patternSet.setIncludes(includes);
        return this;
    }

    /**
     * Returns the exclude patterns for test execution.
     *
     * @see #exclude(String...)
     */
    @Override
    @Internal
    public Set<String> getExcludes() {
        return patternSet.getExcludes();
    }

    /**
     * Sets the exclude patterns for test execution.
     *
     * @param excludes The patterns list
     * @see #exclude(String...)
     */
    @Override
    public Test setExcludes(Iterable<String> excludes) {
        patternSet.setExcludes(excludes);
        return this;
    }

    /**
     * Returns the configured {@link TestFramework}.
     *
     * @since 7.3
     */
    @Nested
    public Property<TestFramework> getTestFrameworkProperty() {
        return testFramework;
    }

    @Internal
    public TestFramework getTestFramework() {
        // TODO: Deprecate and remove this method
        return testFramework.get();
    }

    public TestFramework testFramework(@Nullable Closure testFrameworkConfigure) {
        // TODO: Deprecate and remove this method
        options(testFrameworkConfigure);
        return getTestFramework();
    }

    /**
     * Returns test framework specific options. Make sure to call {@link #useJUnit()}, {@link #useJUnitPlatform()} or {@link #useTestNG()} before using this method.
     *
     * @return The test framework options.
     */
    @Nested
    public TestFrameworkOptions getOptions() {
        return getTestFramework().getOptions();
    }

    /**
     * Configures test framework specific options.
     * <p>
     * When a {@code Test} task is created outside of Test Suites, you should call {@link #useJUnit()}, {@link #useJUnitPlatform()} or {@link #useTestNG()} before using this method.
     * If no test framework has been set, the task will assume JUnit4.
     *
     * @return The test framework options.
     */
    public TestFrameworkOptions options(@DelegatesTo(TestFrameworkOptions.class) Closure testFrameworkConfigure) {
        return ConfigureUtil.configure(testFrameworkConfigure, getOptions());
    }

    /**
     * Configures test framework specific options.
     * <p>
     * When a {@code Test} task is created outside of Test Suites, you should call {@link #useJUnit()}, {@link #useJUnitPlatform()} or {@link #useTestNG()} before using this method.
     * If no test framework has been set, the task will assume JUnit4.
     *
     * @return The test framework options.
     * @since 3.5
     */
    public TestFrameworkOptions options(Action<? super TestFrameworkOptions> testFrameworkConfigure) {
        return Actions.with(getOptions(), testFrameworkConfigure);
    }

    /**
     * Specifies that JUnit4 should be used to discover and execute the tests.
     * <p>
     * @see #useJUnit(org.gradle.api.Action) Configure JUnit4 specific options.
     */
    public void useJUnit() {
        useTestFramework(new JUnitTestFramework(this, (DefaultTestFilter) getFilter(), true));
    }

    /**
     * Specifies that JUnit4 should be used to discover and execute the tests with additional configuration.
     * <p>
     * The supplied action configures an instance of {@link org.gradle.api.tasks.testing.junit.JUnitOptions JUnit4 specific options}.
     *
     * @param testFrameworkConfigure A closure used to configure JUnit4 options.
     */
    public void useJUnit(@Nullable @DelegatesTo(JUnitOptions.class) Closure testFrameworkConfigure) {
        useJUnit(ConfigureUtil.<JUnitOptions>configureUsing(testFrameworkConfigure));
    }

    /**
     * Specifies that JUnit4 should be used to discover and execute the tests with additional configuration.
     * <p>
     * The supplied action configures an instance of {@link org.gradle.api.tasks.testing.junit.JUnitOptions JUnit4 specific options}.
     *
     * @param testFrameworkConfigure An action used to configure JUnit4 options.
     * @since 3.5
     */
    public void useJUnit(Action<? super JUnitOptions> testFrameworkConfigure) {
        useJUnit();
        applyOptions(JUnitOptions.class, testFrameworkConfigure);
    }

    /**
     * Specifies that JUnit Platform should be used to discover and execute the tests.
     * <p>
     * Use this option if your tests use JUnit Jupiter/JUnit5.
     * <p>
     * JUnit Platform supports multiple test engines, which allows other testing frameworks to be built on top of it.
     * You may need to use this option even if you are not using JUnit directly.
     *
     * @see #useJUnitPlatform(org.gradle.api.Action) Configure JUnit Platform specific options.
     * @since 4.6
     */
    public void useJUnitPlatform() {
        useTestFramework(new JUnitPlatformTestFramework((DefaultTestFilter) getFilter(), true));
    }

    /**
     * Specifies that JUnit Platform should be used to discover and execute the tests with additional configuration.
     * <p>
     * Use this option if your tests use JUnit Jupiter/JUnit5.
     * <p>
     * JUnit Platform supports multiple test engines, which allows other testing frameworks to be built on top of it.
     * You may need to use this option even if you are not using JUnit directly.
     * <p>
     * The supplied action configures an instance of {@link org.gradle.api.tasks.testing.junitplatform.JUnitPlatformOptions JUnit Platform specific options}.
     *
     * @param testFrameworkConfigure A closure used to configure JUnit platform options.
     * @since 4.6
     */
    public void useJUnitPlatform(Action<? super JUnitPlatformOptions> testFrameworkConfigure) {
        useJUnitPlatform();
        applyOptions(JUnitPlatformOptions.class, testFrameworkConfigure);
    }

    /**
     * Specifies that TestNG should be used to discover and execute the tests.
     * <p>
     * @see #useTestNG(org.gradle.api.Action) Configure TestNG specific options.
     */
    public void useTestNG() {
        useTestFramework(new TestNGTestFramework(this, stableClasspath, (DefaultTestFilter) getFilter(), getObjectFactory()));

    }

    /**
     * Specifies that TestNG should be used to discover and execute the tests with additional configuration.
     * <p>
     * The supplied action configures an instance of {@link org.gradle.api.tasks.testing.testng.TestNGOptions TestNG specific options}.
     *
     * @param testFrameworkConfigure A closure used to configure TestNG options.
     */
    public void useTestNG(@DelegatesTo(TestNGOptions.class) Closure testFrameworkConfigure) {
        useTestNG(configureUsing(testFrameworkConfigure));
    }

    /**
     * Specifies that TestNG should be used to discover and execute the tests with additional configuration.
     * <p>
     * The supplied action configures an instance of {@link org.gradle.api.tasks.testing.testng.TestNGOptions TestNG specific options}.
     *
     * @param testFrameworkConfigure An action used to configure TestNG options.
     * @since 3.5
     */
    public void useTestNG(Action<? super TestNGOptions> testFrameworkConfigure) {
        useTestNG();
        applyOptions(TestNGOptions.class, testFrameworkConfigure);
    }

    void useTestFramework(TestFramework testFramework) {
        this.testFramework.set(testFramework);
    }

    private <T extends TestFrameworkOptions> void applyOptions(Class<T> optionsClass, Action<? super T> configuration) {
        Actions.with(Cast.cast(optionsClass, getOptions()), configuration);
    }

    /**
     * Returns the classpath to use to execute the tests.
     *
     * @since 6.6
     */
    @Classpath
    protected FileCollection getStableClasspath() {
        return stableClasspath;
    }

    /**
     * Returns the classpath to use to execute the tests.
     */
    @Internal("captured by stableClasspath")
    public FileCollection getClasspath() {
        return classpath;
    }

    public void setClasspath(FileCollection classpath) {
        this.classpath = classpath;
    }

    /**
     * Specifies whether test classes should be detected. When {@code true} the classes which match the include and exclude patterns are scanned for test classes, and any found are executed. When
     * {@code false} the classes which match the include and exclude patterns are executed.
     */
    @Input
    public boolean isScanForTestClasses() {
        return scanForTestClasses;
    }

    public void setScanForTestClasses(boolean scanForTestClasses) {
        this.scanForTestClasses = scanForTestClasses;
    }

    /**
     * Returns the maximum number of test classes to execute in a forked test process. The forked test process will be restarted when this limit is reached.
     *
     * <p>
     * By default, Gradle automatically uses a separate JVM when executing tests.
     * <ul>
     *  <li>A value of <code>0</code> (no limit) means to reuse the test process for all test classes. This is the default.</li>
     *  <li>A value of <code>1</code> means that a new test process is started for <b>every</b> test class. <b>This is very expensive.</b></li>
     *  <li>A value of <code>N</code> means that a new test process is started after <code>N</code> test classes.</li>
     * </ul>
     * This property can have a large impact on performance due to the cost of stopping and starting each test process. It is unusual for this property to be changed from the default.
     *
     * @return The maximum number of test classes to execute in a test process. Returns 0 when there is no maximum.
     */
    @Internal
    public long getForkEvery() {
        return getDebug() ? 0 : forkEvery;
    }

    /**
     * Sets the maximum number of test classes to execute in a forked test process.
     * <p>
     * By default, Gradle automatically uses a separate JVM when executing tests, so changing this property is usually not necessary.
     * </p>
     *
     * @param forkEvery The maximum number of test classes. Use null or 0 to specify no maximum.
     */
    public void setForkEvery(@Nullable Long forkEvery) {
        if (forkEvery != null && forkEvery < 0) {
            throw new IllegalArgumentException("Cannot set forkEvery to a value less than 0.");
        }
        this.forkEvery = forkEvery == null ? 0 : forkEvery;
    }

    /**
     * Returns the maximum number of test processes to start in parallel.
     *
     * <p>
     * By default, Gradle executes a single test class at a time.
     * <ul>
     * <li>A value of <code>1</code> means to only execute a single test class in a single test process at a time. This is the default.</li>
     * <li>A value of <code>N</code> means that up to <code>N</code> test processes will be started to execute test classes. <b>This can improve test execution time by running multiple test classes in parallel.</b></li>
     * </ul>
     *
     * This property cannot exceed the value of {@literal max-workers} for the current build. Gradle will also limit the number of started test processes across all {@link Test} tasks.
     *
     * @return The maximum number of forked test processes.
     */
    @Internal
    public int getMaxParallelForks() {
        return getDebug() ? 1 : maxParallelForks;
    }

    /**
     * Sets the maximum number of test processes to start in parallel.
     * <p>
     * By default, Gradle executes a single test class at a time but allows multiple {@link Test} tasks to run in parallel.
     * </p>
     *
     * @param maxParallelForks The maximum number of forked test processes. Use 1 to disable parallel test execution for this task.
     */
    public void setMaxParallelForks(int maxParallelForks) {
        if (maxParallelForks < 1) {
            throw new IllegalArgumentException("Cannot set maxParallelForks to a value less than 1.");
        }
        this.maxParallelForks = maxParallelForks;
    }

    /**
     * Returns the classes files to scan for test classes.
     *
     * @return The candidate class files.
     */
    @InputFiles
    @SkipWhenEmpty
    @IgnoreEmptyDirectories
    @PathSensitive(PathSensitivity.RELATIVE)
    public FileTree getCandidateClassFiles() {
        return getTestClassesDirs().getAsFileTree().matching(patternSet);
    }

    /**
     * Executes the action against the {@link #getFilter()}.
     *
     * @param action configuration of the test filter
     * @since 1.10
     */
    public void filter(Action<TestFilter> action) {
        action.execute(getFilter());
    }

    /**
     * Sets the testExecuter property.
     *
     * @since 4.2
     */
    @UsedByScanPlugin("test-distribution")
    void setTestExecuter(TestExecuter<JvmTestExecutionSpec> testExecuter) {
        this.testExecuter = testExecuter;
    }

    /**
     * Configures the java executable to be used to run the tests.
     *
     * @since 6.7
     */
    @Nested
    @Optional
    public Property<JavaLauncher> getJavaLauncher() {
        return javaLauncher;
    }

    private String getEffectiveExecutable() {
        return getLauncherTool().get().getExecutablePath().toString();
    }

    private Provider<JavaLauncher> getLauncherTool() {
        JavaToolchainSpec toolchainSpec = TestExecutableUtils.getExecutableToolchainSpec(this, getObjectFactory());
        if (toolchainSpec == null) {
            if (javaLauncher.isPresent()) {
                return javaLauncher;
            } else {
                toolchainSpec = new CurrentJvmToolchainSpec(getObjectFactory());
            }
        }

        return getJavaToolchainService().launcherFor(toolchainSpec);
    }

    @Inject
    protected ObjectFactory getObjectFactory() {
        throw new UnsupportedOperationException();
    }

    @Inject
    protected ActorFactory getActorFactory() {
        throw new UnsupportedOperationException();
    }

    @Inject
    protected WorkerProcessFactory getProcessBuilderFactory() {
        throw new UnsupportedOperationException();
    }

    @Inject
    protected Factory<PatternSet> getPatternSetFactory() {
        throw new UnsupportedOperationException();
    }

    @Inject
    protected JavaForkOptionsFactory getForkOptionsFactory() {
        throw new UnsupportedOperationException();
    }

    @Inject
    protected ModuleRegistry getModuleRegistry() {
        throw new UnsupportedOperationException();
    }

    @Inject
    protected JavaModuleDetector getJavaModuleDetector() {
        throw new UnsupportedOperationException();
    }

    @Inject
    protected JavaToolchainService getJavaToolchainService() {
        throw new UnsupportedOperationException();
    }
}<|MERGE_RESOLUTION|>--- conflicted
+++ resolved
@@ -171,11 +171,6 @@
     private FileCollection classpath;
     private final ConfigurableFileCollection stableClasspath;
     private final Property<TestFramework> testFramework;
-<<<<<<< HEAD
-    private boolean userHasConfiguredTestFramework;
-    private boolean optionsAccessed;
-=======
->>>>>>> cc2b4c0c
     private boolean scanForTestClasses = true;
     private long forkEvery;
     private int maxParallelForks = 1;
@@ -677,8 +672,7 @@
                 getServices().get(StartParameter.class).getMaxWorkerCount(),
                 getServices().get(Clock.class),
                 getServices().get(DocumentationRegistry.class),
-                (DefaultTestFilter) getFilter()
-                );
+                (DefaultTestFilter) getFilter());
         } else {
             return testExecuter;
         }
