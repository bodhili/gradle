--- conflicted
+++ resolved
@@ -43,12 +43,9 @@
     private final DefaultTestFilter filter;
     private final boolean useImplementationDependencies;
 
-    private final boolean isDryRun;
-
     public JUnitTestFramework(Test testTask, DefaultTestFilter filter, boolean useImplementationDependencies) {
         this.filter = filter;
         this.useImplementationDependencies = useImplementationDependencies;
-        this.isDryRun = testTask.isDryRun();
         options = new JUnitOptions();
         detector = new JUnitDetector(new ClassFileExtractionManager(testTask.getTemporaryDirFactory()));
     }
@@ -58,12 +55,7 @@
         return new TestClassProcessorFactoryImpl(new JUnitSpec(
             options.getIncludeCategories(), options.getExcludeCategories(),
             filter.getIncludePatterns(), filter.getExcludePatterns(),
-<<<<<<< HEAD
-            filter.getCommandLineIncludePatterns()),
-            isDryRun);
-=======
             filter.getCommandLineIncludePatterns(), options.isDryRun()));
->>>>>>> e3896ccb
     }
 
     @Override
@@ -116,16 +108,14 @@
 
     private static class TestClassProcessorFactoryImpl implements WorkerTestClassProcessorFactory, Serializable {
         private final JUnitSpec spec;
-        private final boolean isDryRun;
 
-        public TestClassProcessorFactoryImpl(JUnitSpec spec, boolean isDryRun) {
-            this.isDryRun = isDryRun;
+        public TestClassProcessorFactoryImpl(JUnitSpec spec) {
             this.spec = spec;
         }
 
         @Override
         public TestClassProcessor create(ServiceRegistry serviceRegistry) {
-            return new JUnitTestClassProcessor(spec, serviceRegistry.get(IdGenerator.class), serviceRegistry.get(ActorFactory.class), serviceRegistry.get(Clock.class), isDryRun);
+            return new JUnitTestClassProcessor(spec, serviceRegistry.get(IdGenerator.class), serviceRegistry.get(ActorFactory.class), serviceRegistry.get(Clock.class));
         }
     }
 }