/*
 * Copyright 2017 the original author or authors.
 *
 * Licensed under the Apache License, Version 2.0 (the "License");
 * you may not use this file except in compliance with the License.
 * You may obtain a copy of the License at
 *
 *      http://www.apache.org/licenses/LICENSE-2.0
 *
 * Unless required by applicable law or agreed to in writing, software
 * distributed under the License is distributed on an "AS IS" BASIS,
 * WITHOUT WARRANTIES OR CONDITIONS OF ANY KIND, either express or implied.
 * See the License for the specific language governing permissions and
 * limitations under the License.
 */

package org.gradle.smoketests

import org.gradle.integtests.fixtures.UnsupportedWithConfigurationCache
import org.gradle.integtests.fixtures.executer.GradleContextualExecuter
import org.gradle.util.GradleVersion
import org.gradle.util.internal.VersionNumber

import static org.gradle.testkit.runner.TaskOutcome.SUCCESS

class AndroidSantaTrackerSmokeTest extends AbstractAndroidSantaTrackerSmokeTest {

    // TODO:configuration-cache remove once fixed upstream
    @Override
    protected int maxConfigurationCacheProblems() {
        return 150
    }

    def "plop (agp=#agpVersion)"() {
        expect:
        if (VersionNumber.parse(agpVersion).baseVersion < VersionNumber.version(4, 2)) {
            println("OLD WITH DEPWARN")
        } else {
            println("RECENT NO DEPWARN")
        }

        where:
        agpVersion << TESTED_AGP_VERSIONS
    }

    @UnsupportedWithConfigurationCache(iterationMatchers = [AGP_4_0_ITERATION_MATCHER, AGP_4_1_ITERATION_MATCHER])
    def "check deprecation warnings produced by building Santa Tracker (agp=#agpVersion)"() {

        given:
        AGP_VERSIONS.assumeCurrentJavaVersionIsSupportedBy(agpVersion)

        and:
        def checkoutDir = temporaryFolder.createDir("checkout")
        setupCopyOfSantaTracker(checkoutDir)

        when:
        buildLocationExpectingWorkerExecutorDeprecation(checkoutDir, agpVersion)

        then:
<<<<<<< HEAD
=======
        if (VersionNumber.parse(agpVersion).baseVersion < VersionNumber.version(4, 2)) {
            expectDeprecationWarnings(result,
                "The WorkerExecutor.submit() method has been deprecated. " +
                    "This is scheduled to be removed in Gradle 8.0. " +
                    "Please use the noIsolation(), classLoaderIsolation() or processIsolation() method instead. " +
                    "See https://docs.gradle.org/${GradleVersion.current().version}/userguide/upgrading_version_5.html#method_workerexecutor_submit_is_deprecated for more details."
            )
        } else {
            expectNoDeprecationWarnings(result)
        }
>>>>>>> 3353dfe2
        assertConfigurationCacheStateStored()

        where:
        agpVersion << TESTED_AGP_VERSIONS
    }

    @UnsupportedWithConfigurationCache(iterationMatchers = [AGP_4_0_ITERATION_MATCHER, AGP_4_1_ITERATION_MATCHER])
    def "incremental Java compilation works for Santa Tracker (agp=#agpVersion)"() {

        given:
        AGP_VERSIONS.assumeCurrentJavaVersionIsSupportedBy(agpVersion)

        and:
        def checkoutDir = temporaryFolder.createDir("checkout")
        setupCopyOfSantaTracker(checkoutDir)

        and:
        def pathToClass = "com/google/android/apps/santatracker/tracker/ui/BottomSheetBehavior"
        def fileToChange = checkoutDir.file("tracker/src/main/java/${pathToClass}.java")
        def compiledClassFile = checkoutDir.file("tracker/build/intermediates/javac/debug/classes/${pathToClass}.class")

        when:
        def result = buildLocationExpectingWorkerExecutorDeprecation(checkoutDir, agpVersion)
        def md5Before = compiledClassFile.md5Hash

        then:
        result.task(":tracker:compileDebugJavaWithJavac").outcome == SUCCESS
        assertConfigurationCacheStateStored()

        when:
        fileToChange.replace("computeCurrentVelocity(1000", "computeCurrentVelocity(2000")
        buildLocationExpectingWorkerExecutorDeprecation(checkoutDir, agpVersion)
        def md5After = compiledClassFile.md5Hash

        then:
        result.task(":tracker:compileDebugJavaWithJavac").outcome == SUCCESS
        assertConfigurationCacheStateLoaded()
        md5After != md5Before

        where:
        agpVersion << TESTED_AGP_VERSIONS
    }

    @UnsupportedWithConfigurationCache(iterationMatchers = [AGP_4_0_ITERATION_MATCHER, AGP_4_1_ITERATION_MATCHER, AGP_4_2_ITERATION_MATCHER])
    def "can lint Santa-Tracker (agp=#agpVersion)"() {

        given:
        AGP_VERSIONS.assumeCurrentJavaVersionIsSupportedBy(agpVersion)

        and:
        def checkoutDir = temporaryFolder.createDir("checkout")
        setupCopyOfSantaTracker(checkoutDir)

        when:
        def result = runnerForLocationExpectingLintDeprecations(checkoutDir, agpVersion, "lintDebug",
            agpVersion.startsWith("4.1") || (agpVersion.startsWith("7.0") && GradleContextualExecuter.configCache),
            [
                "wearable-2.3.0.jar (com.google.android.wearable:wearable:2.3.0)",
                "kotlin-android-extensions-runtime-1.4.31.jar (org.jetbrains.kotlin:kotlin-android-extensions-runtime:1.4.31)"
            ])
            .buildAndFail()

        then:
        assertConfigurationCacheStateStored()
        result.output.contains("Lint found errors in the project; aborting build.")

        when:
        result = runnerForLocationExpectingLintDeprecations(checkoutDir, agpVersion, "lintDebug",
            agpVersion.startsWith("4.1") || (agpVersion.startsWith("7.0") && !GradleContextualExecuter.configCache),
            [
                "wearable-2.3.0.jar (com.google.android.wearable:wearable:2.3.0)",
                "kotlin-android-extensions-runtime-1.4.31.jar (org.jetbrains.kotlin:kotlin-android-extensions-runtime:1.4.31)",
                "appcompat-1.0.2.aar (androidx.appcompat:appcompat:1.0.2)"
            ])
            .buildAndFail()

        then:
        assertConfigurationCacheStateLoaded()
        result.output.contains("Lint found errors in the project; aborting build.")

        where:
        agpVersion << TESTED_AGP_VERSIONS
    }

    private SmokeTestGradleRunner runnerForLocationExpectingLintDeprecations(File location, String agpVersion, String task, boolean expectWorkerExecutorDeprecation, List<String> artifacts) {
        SmokeTestGradleRunner runner = expectWorkerExecutorDeprecation
            ? runnerForLocationExpectingWorkerExecutorDeprecation(location, agpVersion, task)
            : runnerForLocation(location, agpVersion, task)
        if (agpVersion.startsWith("4.1")) {
            artifacts.each { artifact ->
                runner.expectLegacyDeprecationWarning("Type 'com.android.build.gradle.tasks.LintPerVariantTask' property 'allInputs' cannot be resolved:  " +
                    "Cannot convert the provided notation to a File or URI: $artifact. " +
                    "The following types/formats are supported:  - A String or CharSequence path, for example 'src/main/java' or '/usr/include'. - A String or CharSequence URI, for example 'file:/usr/include'. - A File instance. - A Path instance. - A Directory instance. - A RegularFile instance. - A URI or URL instance. - A TextResource instance. " +
                    "Reason: An input file collection couldn't be resolved, making it impossible to determine task inputs. " +
                    "Please refer to https://docs.gradle.org/${GradleVersion.current().version}/userguide/validation_problems.html#unresolvable_input for more details about this problem. " +
                    "This behaviour has been deprecated and is scheduled to be removed in Gradle 8.0. " +
                    "Execution optimizations are disabled to ensure correctness. See https://docs.gradle.org/${GradleVersion.current().version}/userguide/more_about_tasks.html#sec:up_to_date_checks for more details.")
            }
        }
        return runner
    }
}<|MERGE_RESOLUTION|>--- conflicted
+++ resolved
@@ -54,22 +54,12 @@
         setupCopyOfSantaTracker(checkoutDir)
 
         when:
-        buildLocationExpectingWorkerExecutorDeprecation(checkoutDir, agpVersion)
+        SmokeTestGradleRunner runner = VersionNumber.parse(agpVersion).baseVersion < VersionNumber.version(4, 2)
+            ? runnerForLocationExpectingWorkerExecutorDeprecation(checkoutDir, agpVersion, "assembleDebug")
+            : runnerForLocation(checkoutDir, agpVersion, "assembleDebug")
+        runner.build()
 
         then:
-<<<<<<< HEAD
-=======
-        if (VersionNumber.parse(agpVersion).baseVersion < VersionNumber.version(4, 2)) {
-            expectDeprecationWarnings(result,
-                "The WorkerExecutor.submit() method has been deprecated. " +
-                    "This is scheduled to be removed in Gradle 8.0. " +
-                    "Please use the noIsolation(), classLoaderIsolation() or processIsolation() method instead. " +
-                    "See https://docs.gradle.org/${GradleVersion.current().version}/userguide/upgrading_version_5.html#method_workerexecutor_submit_is_deprecated for more details."
-            )
-        } else {
-            expectNoDeprecationWarnings(result)
-        }
->>>>>>> 3353dfe2
         assertConfigurationCacheStateStored()
 
         where:
