--- conflicted
+++ resolved
@@ -101,7 +101,6 @@
             ]
         },
         {
-<<<<<<< HEAD
             "type": "org.gradle.jvm.toolchain.JvmImplementation",
             "member": "Method org.gradle.jvm.toolchain.JvmImplementation.valueOf(java.lang.String)",
             "acceptation": "The JvmImplementation class has converted to enum",
@@ -115,7 +114,9 @@
             "acceptation": "The JvmImplementation class has converted to enum",
             "changes": [
                 "Method added to public class"
-=======
+            ]
+        },
+        {
             "type": "org.gradle.caching.BuildCacheException",
             "member": "Superclass [removed]",
             "acceptation": "Let BuildCacheException not depend on Gradle types",
@@ -129,7 +130,6 @@
             "acceptation": "BuildCacheKey is not Describable anymore",
             "changes": [
                 "Deprecated annotation was added"
->>>>>>> 192ffdd6
             ]
         },
         {
