--- conflicted
+++ resolved
@@ -25,12 +25,9 @@
 import org.gradle.cache.FileLock;
 import org.gradle.cache.FileLockManager;
 import org.gradle.internal.Pair;
-<<<<<<< HEAD
+import org.gradle.internal.classanalysis.AsmConstants;
 import org.gradle.internal.classpath.types.GradleCoreInstrumentingTypeRegistry;
 import org.gradle.internal.classpath.types.InstrumentingTypeRegistry;
-=======
-import org.gradle.internal.classanalysis.AsmConstants;
->>>>>>> f683f626
 import org.gradle.internal.file.FileException;
 import org.gradle.internal.file.FileType;
 import org.gradle.internal.hash.HashCode;
@@ -57,6 +54,7 @@
 
 import static java.lang.String.format;
 import static org.gradle.cache.internal.filelock.LockOptionsBuilder.mode;
+import static org.gradle.internal.classpath.InstrumentingClasspathFileTransformer.MrJarUtils.isInUnsupportedMrJarVersionedDirectory;
 
 public class InstrumentingClasspathFileTransformer implements ClasspathFileTransformer {
     private static final Logger LOGGER = LoggerFactory.getLogger(InstrumentingClasspathFileTransformer.class);
@@ -95,7 +93,7 @@
          * @param file the file/directory to transform
          * @return the transformation that will transform the file upon request.
          */
-        Transformation createTransformer(InstrumentingClasspathFileTransformer owner, File file);
+        Transformation createTransformer(InstrumentingClasspathFileTransformer owner, File file, InstrumentingTypeRegistry typeRegistry);
     }
 
     /**
@@ -129,11 +127,8 @@
     private HashCode configHashFor(CachedClasspathTransformer.Transform transform, GradleCoreInstrumentingTypeRegistry gradleCoreInstrumentingTypeRegistry) {
         Hasher hasher = Hashing.defaultFunction().newHasher();
         hasher.putInt(CACHE_FORMAT);
-<<<<<<< HEAD
+        hasher.putInt(AsmConstants.MAX_SUPPORTED_JAVA_VERSION);
         gradleCoreInstrumentingTypeRegistry.getInstrumentedFileHash().ifPresent(hasher::putHash);
-=======
-        hasher.putInt(AsmConstants.MAX_SUPPORTED_JAVA_VERSION);
->>>>>>> f683f626
         policy.applyConfigurationTo(hasher);
         transform.applyConfigurationTo(hasher);
         return hasher.hash();
@@ -191,35 +186,8 @@
         return fileHasher.hashOf(sourceSnapshot).toString();
     }
 
-<<<<<<< HEAD
     private void transform(File source, File dest, InstrumentingTypeRegistry typeRegistry) {
-        if (policy.instrumentFile(source)) {
-            instrument(source, dest, typeRegistry);
-        } else {
-            LOGGER.debug("Signed archive '{}'. Skipping instrumentation.", source.getName());
-            GFileUtils.copyFile(source, dest);
-        }
-    }
-
-    private void instrument(File source, File dest, InstrumentingTypeRegistry typeRegistry) {
-        classpathBuilder.jar(dest, builder -> {
-            try {
-                visitEntries(source, builder, typeRegistry);
-            } catch (FileException e) {
-                // Badly formed archive, so discard the contents and produce an empty JAR
-                LOGGER.debug("Malformed archive '{}'. Discarding contents.", source.getName(), e);
-            }
-        });
-    }
-
-    private void visitEntries(File source, ClasspathBuilder.EntryBuilder builder, InstrumentingTypeRegistry typeRegistry) throws IOException, FileException {
-        classpathWalker.visit(source, entry -> {
-            try {
-                if (!policy.includeEntry(entry)) {
-                    return;
-=======
-    private void transform(File source, File dest) {
-        policy.createTransformer(this, source).transform(dest);
+        policy.createTransformer(this, source, typeRegistry).transform(dest);
     }
 
     /**
@@ -244,9 +212,11 @@
      */
     private class BaseTransformation implements Transformation {
         protected final File source;
-
-        public BaseTransformation(File source) {
+        private final InstrumentingTypeRegistry typeRegistry;
+
+        public BaseTransformation(File source, InstrumentingTypeRegistry typeRegistry) {
             this.source = source;
+            this.typeRegistry = typeRegistry;
         }
 
         @Override
@@ -257,7 +227,6 @@
                 } catch (FileException e) {
                     // Badly formed archive, so discard the contents and produce an empty JAR
                     LOGGER.debug("Malformed archive '{}'. Discarding contents.", source.getName(), e);
->>>>>>> f683f626
                 }
             });
         }
@@ -271,16 +240,7 @@
         private void visitEntry(ClasspathBuilder.EntryBuilder builder, ClasspathEntryVisitor.Entry entry) throws IOException {
             try {
                 if (isClassFile(entry)) {
-<<<<<<< HEAD
-                    ClassReader reader = new ClassReader(entry.getContent());
-                    ClassWriter classWriter = new ClassWriter(ClassWriter.COMPUTE_MAXS);
-                    Pair<RelativePath, ClassVisitor> chain = transform.apply(entry, classWriter, new ClassData(reader, typeRegistry));
-                    reader.accept(chain.right, 0);
-                    byte[] bytes = classWriter.toByteArray();
-                    builder.put(chain.left.getPathString(), bytes, entry.getCompressionMethod());
-=======
                     processClassFile(builder, entry);
->>>>>>> f683f626
                 } else if (isManifest(entry)) {
                     processManifest(builder, entry);
                 } else {
@@ -302,7 +262,7 @@
         protected void processClassFile(ClasspathBuilder.EntryBuilder builder, ClasspathEntryVisitor.Entry classEntry) throws IOException {
             ClassReader reader = new ClassReader(classEntry.getContent());
             ClassWriter classWriter = new ClassWriter(ClassWriter.COMPUTE_MAXS);
-            Pair<RelativePath, ClassVisitor> chain = transform.apply(classEntry, classWriter, new ClassData(reader));
+            Pair<RelativePath, ClassVisitor> chain = transform.apply(classEntry, classWriter, new ClassData(reader, typeRegistry));
             reader.accept(chain.right, 0);
             byte[] bytes = classWriter.toByteArray();
             builder.put(chain.left.getPathString(), bytes, classEntry.getCompressionMethod());
@@ -347,7 +307,7 @@
             }
 
             @Override
-            public Transformation createTransformer(InstrumentingClasspathFileTransformer owner, File source) {
+            public Transformation createTransformer(InstrumentingClasspathFileTransformer owner, File source, InstrumentingTypeRegistry typeRegistry) {
                 Boolean isMultiReleaseJar = null;
 
                 if (source.isFile()) {
@@ -372,9 +332,9 @@
                     }
                 }
                 if (isMultiReleaseJar != null && isMultiReleaseJar) {
-                    return owner.new MultiReleaseTransformationForLegacy(source);
+                    return owner.new MultiReleaseTransformationForLegacy(source, typeRegistry);
                 }
-                return owner.new BaseTransformation(source);
+                return owner.new BaseTransformation(source, typeRegistry);
             }
 
             private boolean isJarSignatureFile(String entryName) {
@@ -395,8 +355,8 @@
      * This transformation filters out not yet supported versioned directories of the multi-release JARs.
      */
     private class MultiReleaseTransformationForLegacy extends BaseTransformation {
-        public MultiReleaseTransformationForLegacy(File source) {
-            super(source);
+        public MultiReleaseTransformationForLegacy(File source, InstrumentingTypeRegistry typeRegistry) {
+            super(source, typeRegistry);
         }
 
         @Override
@@ -427,8 +387,8 @@
             }
 
             @Override
-            public Transformation createTransformer(InstrumentingClasspathFileTransformer owner, File file) {
-                return owner.new TransformationForAgent(file);
+            public Transformation createTransformer(InstrumentingClasspathFileTransformer owner, File file, InstrumentingTypeRegistry typeRegistry) {
+                return owner.new TransformationForAgent(file, typeRegistry);
             }
 
             @Override
@@ -443,8 +403,8 @@
      * Transformation for agent-based instrumentation.
      */
     private class TransformationForAgent extends BaseTransformation {
-        public TransformationForAgent(File source) {
-            super(source);
+        public TransformationForAgent(File source, InstrumentingTypeRegistry typeRegistry) {
+            super(source, typeRegistry);
         }
 
         @Override
@@ -509,7 +469,42 @@
         return new Manifest(new ByteArrayInputStream(content));
     }
 
-<<<<<<< HEAD
+    private static boolean isMultiReleaseJarManifest(Manifest manifest) {
+        return Boolean.parseBoolean(getManifestMainAttribute(manifest, MULTI_RELEASE_ATTRIBUTE));
+    }
+
+    @Nullable
+    private static String getManifestMainAttribute(Manifest manifest, String name) {
+        return manifest.getMainAttributes().getValue(name);
+    }
+
+    public static class MrJarUtils {
+        /**
+         * Checks that the given entry is in the versioned directory of the multi-release JAR and this Java version is not yet supported by the instrumentation.
+         * The function doesn't check if the entry is actually in the multi-release JAR.
+         *
+         * @param entry the entry to check
+         * @return {@code true} if the entry is in the versioned directory and the Java version isn't supported
+         * @see <a href="https://docs.oracle.com/en/java/javase/20/docs/specs/jar/jar.html#multi-release-jar-files">MR JAR specification</a>
+         */
+        public static boolean isInUnsupportedMrJarVersionedDirectory(ClasspathEntryVisitor.Entry entry) {
+            Matcher match = VERSIONED_JAR_ENTRY_PATH.matcher(entry.getName());
+            if (match.matches()) {
+                try {
+                    int version = Integer.parseInt(match.group(1));
+                    return version > AsmConstants.MAX_SUPPORTED_JAVA_VERSION;
+                } catch (NumberFormatException ignored) {
+                    // Even though the pattern ensures that the version name is all digits, it fails to parse, probably because it is too big.
+                    // Technically it may be a valid MR JAR for Java >Integer.MAX_VALUE, but we are too far away from this.
+                    // We assume that JAR author didn't intend it to be a versioned directory and keep it.
+                }
+            }
+
+            // The entry is not in the versioned directory at all.
+            return false;
+        }
+    }
+
     @NonNullApi
     private static class InstrumentingFileHasher implements ClasspathFileHasher {
 
@@ -527,40 +522,4 @@
             return hasher.hash();
         }
     }
-=======
-    private static boolean isMultiReleaseJarManifest(Manifest manifest) {
-        return Boolean.parseBoolean(getManifestMainAttribute(manifest, MULTI_RELEASE_ATTRIBUTE));
-    }
-
-    @Nullable
-    private static String getManifestMainAttribute(Manifest manifest, String name) {
-        return manifest.getMainAttributes().getValue(name);
-    }
-
-    /**
-     * Checks that the given entry is in the versioned directory of the multi-release JAR and this Java version is not yet supported by the instrumentation.
-     * The function doesn't check if the entry is actually in the multi-release JAR.
-     *
-     * @param entry the entry to check
-     * @return {@code true} if the entry is in the versioned directory and the Java version isn't supported
-     * @see <a href="https://docs.oracle.com/en/java/javase/20/docs/specs/jar/jar.html#multi-release-jar-files">MR JAR specification</a>
-     */
-    private static boolean isInUnsupportedMrJarVersionedDirectory(ClasspathEntryVisitor.Entry entry) {
-        Matcher match = VERSIONED_JAR_ENTRY_PATH.matcher(entry.getName());
-        if (match.matches()) {
-            try {
-                int version = Integer.parseInt(match.group(1));
-                return version > AsmConstants.MAX_SUPPORTED_JAVA_VERSION;
-            } catch (NumberFormatException ignored) {
-                // Even though the pattern ensures that the version name is all digits, it fails to parse, probably because it is too big.
-                // Technically it may be a valid MR JAR for Java >Integer.MAX_VALUE, but we are too far away from this.
-                // We assume that JAR author didn't intend it to be a versioned directory and keep it.
-            }
-        }
-
-        // The entry is not in the versioned directory at all.
-        return false;
-    }
-
->>>>>>> f683f626
 }