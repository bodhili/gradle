/*
 * Copyright 2020 the original author or authors.
 *
 * Licensed under the Apache License, Version 2.0 (the "License");
 * you may not use this file except in compliance with the License.
 * You may obtain a copy of the License at
 *
 *      http://www.apache.org/licenses/LICENSE-2.0
 *
 * Unless required by applicable law or agreed to in writing, software
 * distributed under the License is distributed on an "AS IS" BASIS,
 * WITHOUT WARRANTIES OR CONDITIONS OF ANY KIND, either express or implied.
 * See the License for the specific language governing permissions and
 * limitations under the License.
 */

package org.gradle.jvm.toolchain.internal;

import org.gradle.api.GradleException;
import org.gradle.api.Transformer;
import org.gradle.api.internal.provider.DefaultProvider;
import org.gradle.api.internal.provider.ProviderInternal;
import org.gradle.api.provider.Provider;
import org.gradle.api.provider.ProviderFactory;
import org.gradle.internal.deprecation.DeprecationLogger;
import org.gradle.internal.jvm.Jvm;
import org.gradle.jvm.toolchain.JavaToolchainSpec;
import org.gradle.jvm.toolchain.install.internal.DefaultJavaToolchainProvisioningService;
import org.gradle.jvm.toolchain.install.internal.JavaToolchainProvisioningService;

import javax.inject.Inject;
import java.io.File;
import java.util.Map;
import java.util.Optional;
import java.util.concurrent.ConcurrentHashMap;
import java.util.function.Supplier;

public class JavaToolchainQueryService {

    private final JavaInstallationRegistry registry;
    private final JavaToolchainFactory toolchainFactory;
    private final JavaToolchainProvisioningService installService;
    private final Provider<Boolean> detectEnabled;
    private final Provider<Boolean> downloadEnabled;
    private final Map<JavaToolchainSpec, JavaToolchain> matchingToolchains;

    @Inject
    public JavaToolchainQueryService(
        JavaInstallationRegistry registry,
        JavaToolchainFactory toolchainFactory,
        JavaToolchainProvisioningService provisioningService,
        ProviderFactory factory
    ) {
        this.registry = registry;
        this.toolchainFactory = toolchainFactory;
        this.installService = provisioningService;
        this.detectEnabled = factory.gradleProperty(AutoDetectingInstallationSupplier.AUTO_DETECT).map(Boolean::parseBoolean);
        this.downloadEnabled = factory.gradleProperty(DefaultJavaToolchainProvisioningService.AUTO_DOWNLOAD).map(Boolean::parseBoolean);
        this.matchingToolchains = new ConcurrentHashMap<>();
    }

    <T> Provider<T> toolFor(
        JavaToolchainSpec spec,
        Transformer<T, JavaToolchain> toolFunction,
        DefaultJavaToolchainUsageProgressDetails.JavaTool requestedTool
    ) {
        ProviderInternal<JavaToolchain> toolchainProvider = findMatchingToolchain(spec);
        return toolchainProvider
            .withSideEffect(toolchain -> toolchain.emitUsageEvent(requestedTool))
            .map(toolFunction);
    }

<<<<<<< HEAD
    ProviderInternal<JavaToolchain> findMatchingToolchain(JavaToolchainSpec filter) {
        ToolchainSpecInternal internalSpec = (ToolchainSpecInternal) filter;
        return new DefaultProvider<>(() -> {
            if (internalSpec.isConfigured()) {
                return matchingToolchains.computeIfAbsent(internalSpec, k -> query(k));
            } else {
=======
    Provider<JavaToolchain> findMatchingToolchain(JavaToolchainSpec filter) {
        JavaToolchainSpecInternal filterInternal = (JavaToolchainSpecInternal) filter;
        if (!filterInternal.isValid()) {
            DeprecationLogger.deprecate("Using toolchain specifications without setting a language version")
                .withAdvice("Consider configuring the language version.")
                .willBecomeAnErrorInGradle8()
                .withUpgradeGuideSection(7, "invalid_toolchain_specification_deprecation")
                .nagUser();
        }

        return new DefaultProvider<>(() -> {
            if (!filterInternal.isConfigured()) {
>>>>>>> bd5f15cf
                return null;
            }

            return matchingToolchains.computeIfAbsent(filterInternal, this::query);
        });
    }

    private JavaToolchain query(JavaToolchainSpec filter) {
        if (filter instanceof CurrentJvmToolchainSpec) {
            return asToolchain(new InstallationLocation(Jvm.current().getJavaHome(), "current JVM"), filter).get();
        }
        if (filter instanceof SpecificInstallationToolchainSpec) {
            return asToolchain(new InstallationLocation(((SpecificInstallationToolchainSpec) filter).getJavaHome(), "specific installation"), filter).get();
        }

        return registry.listInstallations().stream()
            .map(javaHome -> asToolchain(javaHome, filter))
            .filter(Optional::isPresent)
            .map(Optional::get)
            .filter(new ToolchainMatcher(filter))
            .min(new JavaToolchainComparator())
            .orElseGet(() -> downloadToolchain(filter));
    }

    private JavaToolchain downloadToolchain(JavaToolchainSpec spec) {
        final Optional<File> installation = installService.tryInstall(spec);
        final Optional<JavaToolchain> toolchain = installation
            .map(home -> asToolchain(new InstallationLocation(home, "provisioned toolchain"), spec))
            .orElseThrow(noToolchainAvailable(spec));
        return toolchain.orElseThrow(provisionedToolchainIsInvalid(installation::get));
    }

    private Supplier<GradleException> noToolchainAvailable(JavaToolchainSpec spec) {
        return () -> new NoToolchainAvailableException(spec, detectEnabled.getOrElse(true), downloadEnabled.getOrElse(true));
    }

    private Supplier<GradleException> provisionedToolchainIsInvalid(Supplier<File> javaHome) {
        return () -> new GradleException("Provisioned toolchain '" + javaHome.get() + "' could not be probed.");
    }

    private Optional<JavaToolchain> asToolchain(InstallationLocation javaHome, JavaToolchainSpec spec) {
        return toolchainFactory.newInstance(javaHome, new JavaToolchainInput(spec));
    }
}<|MERGE_RESOLUTION|>--- conflicted
+++ resolved
@@ -70,14 +70,6 @@
             .map(toolFunction);
     }
 
-<<<<<<< HEAD
-    ProviderInternal<JavaToolchain> findMatchingToolchain(JavaToolchainSpec filter) {
-        ToolchainSpecInternal internalSpec = (ToolchainSpecInternal) filter;
-        return new DefaultProvider<>(() -> {
-            if (internalSpec.isConfigured()) {
-                return matchingToolchains.computeIfAbsent(internalSpec, k -> query(k));
-            } else {
-=======
     Provider<JavaToolchain> findMatchingToolchain(JavaToolchainSpec filter) {
         JavaToolchainSpecInternal filterInternal = (JavaToolchainSpecInternal) filter;
         if (!filterInternal.isValid()) {
@@ -90,7 +82,6 @@
 
         return new DefaultProvider<>(() -> {
             if (!filterInternal.isConfigured()) {
->>>>>>> bd5f15cf
                 return null;
             }
 
