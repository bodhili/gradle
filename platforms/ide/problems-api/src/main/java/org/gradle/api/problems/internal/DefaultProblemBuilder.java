--- conflicted
+++ resolved
@@ -93,8 +93,7 @@
             addLocationsFromProblemStream(this.locations, exceptionForProblemInstantiation);
         }
 
-<<<<<<< HEAD
-        ProblemDefinition problemDefinition = new DefaultProblemDefinition(id, getSeverity(), docLink);
+        ProblemDefinition problemDefinition = new DefaultProblemDefinition(getId(), getSeverity(), docLink);
         return new DefaultProblem(
             problemDefinition,
             contextualLabel,
@@ -105,10 +104,6 @@
             exceptionForProblemInstantiation,
             additionalData
         );
-=======
-        ProblemDefinition problemDefinition = new DefaultProblemDefinition(getId(), getSeverity(), docLink);
-        return new DefaultProblem(problemDefinition, contextualLabel, solutions, locations.build(), details, exceptionForProblemInstantiation, additionalData);
->>>>>>> 3e1e4954
     }
 
     private void addLocationsFromProblemStream(ImmutableList.Builder<ProblemLocation> locations, Throwable exceptionForProblemInstantiation) {
