/*
 * Copyright 2023 the original author or authors.
 *
 * Licensed under the Apache License, Version 2.0 (the "License");
 * you may not use this file except in compliance with the License.
 * You may obtain a copy of the License at
 *
 *      http://www.apache.org/licenses/LICENSE-2.0
 *
 * Unless required by applicable law or agreed to in writing, software
 * distributed under the License is distributed on an "AS IS" BASIS,
 * WITHOUT WARRANTIES OR CONDITIONS OF ANY KIND, either express or implied.
 * See the License for the specific language governing permissions and
 * limitations under the License.
 */

package org.gradle.internal.execution;

import org.gradle.caching.internal.controller.BuildCacheController;
import org.gradle.internal.execution.history.OverlappingOutputDetector;
import org.gradle.internal.execution.history.changes.ExecutionStateChangeDetector;
import org.gradle.internal.execution.impl.DefaultExecutionEngine;
import org.gradle.internal.execution.steps.AssignMutableWorkspaceStep;
import org.gradle.internal.execution.steps.BroadcastChangingOutputsStep;
import org.gradle.internal.execution.steps.CaptureIncrementalStateBeforeExecutionStep;
import org.gradle.internal.execution.steps.CaptureOutputsAfterExecutionStep;
import org.gradle.internal.execution.steps.ExecuteStep;
import org.gradle.internal.execution.steps.IdentifyStep;
import org.gradle.internal.execution.steps.IdentityCacheStep;
import org.gradle.internal.execution.steps.LoadPreviousExecutionStateStep;
import org.gradle.internal.execution.steps.PreCreateOutputParentsStep;
import org.gradle.internal.execution.steps.RemovePreviousOutputsStep;
import org.gradle.internal.execution.steps.ResolveChangesStep;
import org.gradle.internal.execution.steps.ResolveIncrementalCachingStateStep;
import org.gradle.internal.execution.steps.ResolveInputChangesStep;
import org.gradle.internal.execution.steps.SkipUpToDateStep;
import org.gradle.internal.execution.steps.StoreExecutionStateStep;
import org.gradle.internal.execution.steps.ValidateStep;
import org.gradle.internal.file.Deleter;
import org.gradle.internal.hash.ClassLoaderHierarchyHasher;
import org.gradle.internal.id.UniqueId;
import org.gradle.internal.operations.BuildOperationExecutor;
import org.gradle.internal.vfs.VirtualFileSystem;

import static org.gradle.internal.execution.steps.AfterExecutionOutputFilter.NO_FILTER;

/**
 * Note that this is kept as a Java source file as a workaround for IntelliJ editing
 * being very slow with deeply nested constructor calls in Groovy source files.
 */
public class TestExecutionEngineFactory {
    public static ExecutionEngine createExecutionEngine(
        UniqueId buildId,
        BuildCacheController buildCacheController,
        BuildOperationExecutor buildOperationExecutor,
        ClassLoaderHierarchyHasher classloaderHierarchyHasher,
        Deleter deleter,
        ExecutionStateChangeDetector changeDetector,
        OutputChangeListener outputChangeListener,
        OutputSnapshotter outputSnapshotter,
        OverlappingOutputDetector overlappingOutputDetector,
        ValidateStep.ValidationWarningRecorder validationWarningReporter,
        VirtualFileSystem virtualFileSystem
    ) {
        // @formatter:off
        return new DefaultExecutionEngine(
            new IdentifyStep<>(buildOperationExecutor,
            new IdentityCacheStep<>(
            new AssignMutableWorkspaceStep<>(
            new LoadPreviousExecutionStateStep<>(
            new CaptureIncrementalStateBeforeExecutionStep<>(buildOperationExecutor, classloaderHierarchyHasher, outputSnapshotter, overlappingOutputDetector,
            new ValidateStep<>(virtualFileSystem, validationWarningReporter,
<<<<<<< HEAD
            new ResolveNonIncrementalCachingStateStep<>(buildCacheController, false,
            new ResolveChangesStep<>(changeDetector, false,
=======
            new ResolveChangesStep<>(changeDetector,
            new ResolveIncrementalCachingStateStep<>(buildCacheController,
>>>>>>> 738fc2d7
            new SkipUpToDateStep<>(
            new StoreExecutionStateStep<>(
            new ResolveInputChangesStep<>(
            new CaptureOutputsAfterExecutionStep<>(buildOperationExecutor, buildId, outputSnapshotter, NO_FILTER,
            new BroadcastChangingOutputsStep<>(outputChangeListener,
            new PreCreateOutputParentsStep<>(
            new RemovePreviousOutputsStep<>(deleter, outputChangeListener,
            new ExecuteStep<>(buildOperationExecutor
        )))))))))))))))));
        // @formatter:on
    }
}<|MERGE_RESOLUTION|>--- conflicted
+++ resolved
@@ -70,13 +70,8 @@
             new LoadPreviousExecutionStateStep<>(
             new CaptureIncrementalStateBeforeExecutionStep<>(buildOperationExecutor, classloaderHierarchyHasher, outputSnapshotter, overlappingOutputDetector,
             new ValidateStep<>(virtualFileSystem, validationWarningReporter,
-<<<<<<< HEAD
-            new ResolveNonIncrementalCachingStateStep<>(buildCacheController, false,
-            new ResolveChangesStep<>(changeDetector, false,
-=======
             new ResolveChangesStep<>(changeDetector,
-            new ResolveIncrementalCachingStateStep<>(buildCacheController,
->>>>>>> 738fc2d7
+            new ResolveIncrementalCachingStateStep<>(buildCacheController, false,
             new SkipUpToDateStep<>(
             new StoreExecutionStateStep<>(
             new ResolveInputChangesStep<>(
