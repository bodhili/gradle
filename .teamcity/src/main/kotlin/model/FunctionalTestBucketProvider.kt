--- conflicted
+++ resolved
@@ -5,15 +5,7 @@
 import com.alibaba.fastjson.JSONObject
 import common.Os
 import configurations.FunctionalTest
-<<<<<<< HEAD
 import configurations.ParallelizationMethod
-=======
-import jetbrains.buildServer.configs.kotlin.v2019_2.BuildStep
-import jetbrains.buildServer.configs.kotlin.v2019_2.BuildSteps
-import jetbrains.buildServer.configs.kotlin.v2019_2.buildSteps.script
-import model.TestSplitType.EXCLUDE
-import model.TestSplitType.INCLUDE
->>>>>>> df77f500
 import java.io.File
 
 /**
@@ -97,14 +89,8 @@
 
             // Sometimes people may add new subproject into `subprojects.json`
             // in this case we have no historical test running time, so we simply add these subprojects into first available bucket
-<<<<<<< HEAD
             val allSubprojectsInBucketJson = buckets.flatMap { it.subprojects.map { it.name } }.toSet()
-=======
-            val allSubprojectsInBucketJson = buckets.flatMap {
-                if (it is SmallSubprojectBucket) it.subprojects.map { it.name }
-                else listOf((it as LargeSubprojectSplitBucket).subproject.name)
-            }.toSet()
->>>>>>> df77f500
+
             val allSubprojectsInModel = model.subprojects.getSubprojectsForFunctionalTest(testCoverage).map { it.name }
             val subprojectsInModelButNotInBucketJson = allSubprojectsInModel.toMutableList().apply { removeAll(allSubprojectsInBucketJson) }
 
@@ -155,83 +141,7 @@
 data class TestClassAndSourceSet(
     val testClass: String,
     val sourceSet: String
-<<<<<<< HEAD
 )
-=======
-) {
-    constructor(classAndSourceSet: String) : this(
-        classAndSourceSet.substringBefore("="),
-        classAndSourceSet.substringAfter("=")
-    )
-
-    fun toPropertiesLine() = "$testClass=$sourceSet"
-}
-
-class LargeSubprojectSplitBucket(
-    val subproject: GradleSubproject,
-    val number: Int,
-    val include: Boolean,
-    val classes: List<TestClassAndSourceSet>
-) : BuildTypeBucket {
-    val name = "${subproject.name}_$number"
-
-    override fun getName(testCoverage: TestCoverage): String = "${testCoverage.asName()} ($name)"
-
-    override fun getDescription(testCoverage: TestCoverage) = "${testCoverage.asName()} for $name"
-
-    override fun createFunctionalTestsFor(model: CIBuildModel, stage: Stage, testCoverage: TestCoverage, bucketIndex: Int): FunctionalTest =
-        FunctionalTest(
-            model,
-            testCoverage.getBucketUuid(model, bucketIndex),
-            getName(testCoverage),
-            getDescription(testCoverage),
-            testCoverage,
-            stage,
-            subprojects = listOf(subproject.name),
-            enableTestDistribution = false,
-            extraParameters = if (include) "-PincludeTestClasses=true -x ${subproject.name}:test" else "-PexcludeTestClasses=true", // Only run unit test in last bucket
-            preBuildSteps = prepareTestClassesStep(testCoverage.os, if (include) INCLUDE else EXCLUDE, classes.map { it.toPropertiesLine() })
-        )
-}
-
-enum class TestSplitType(val action: String) {
-    INCLUDE("include"), EXCLUDE("exclude")
-}
-
-fun prepareTestClassesStep(os: Os, type: TestSplitType, testClasses: List<String>): BuildSteps.() -> Unit {
-    val action = type.action
-    val unixScript = """
-mkdir -p test-splits
-rm -rf test-splits/*-test-classes.properties
-cat > test-splits/$action-test-classes.properties << EOL
-${testClasses.joinToString("\n")}
-EOL
-echo "Tests to be ${action}d in this build"
-cat test-splits/$action-test-classes.properties
-"""
-
-    val linesWithEcho = testClasses.joinToString("\n") { "echo $it" }
-
-    val windowsScript = """
-mkdir test-splits
-del /f /q test-splits\include-test-classes.properties
-del /f /q test-splits\exclude-test-classes.properties
-(
-$linesWithEcho
-) > test-splits\$action-test-classes.properties
-echo "Tests to be ${action}d in this build"
-type test-splits\$action-test-classes.properties
-"""
-
-    return {
-        script {
-            name = "PREPARE_TEST_CLASSES"
-            executionMode = BuildStep.ExecutionMode.ALWAYS
-            scriptContent = if (os == Os.WINDOWS) windowsScript else unixScript
-        }
-    }
-}
->>>>>>> df77f500
 
 data class SmallSubprojectBucket(
     val subprojects: List<GradleSubproject>,
